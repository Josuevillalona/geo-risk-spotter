import React, { useState } from 'react';
import './App.css';
import Dashboard from "./components/Dashboard";
<<<<<<< HEAD
import TopBar from "./components/TopBar";
=======
>>>>>>> eea94f8b

function App() {
  const [selectedArea, setSelectedArea] = useState(null);
  const [isLoading, setIsLoading] = useState(false);
  const [aiSummary, setAiSummary] = useState(null);
  const [mapMoveEvent, setMapMoveEvent] = useState(null); // New state for map move event

  // Function to trigger map move
  const triggerMapMove = () => {
    setMapMoveEvent({}); // Update state to trigger effect in Map
  };

  return (
<<<<<<< HEAD
    <div className="app-container">
      <TopBar
        setSelectedArea={setSelectedArea}
        setIsLoading={setIsLoading}
        setAiSummary={setAiSummary}
        triggerMapMove={triggerMapMove} // Pass triggerMapMove to TopBar
      />
      <div className="content-container">
        <Dashboard
          mapProps={{
            selectedArea: selectedArea, // Pass selectedArea to mapProps
            setSelectedArea: setSelectedArea,
            setIsLoading: setIsLoading,
            setAiSummary: setAiSummary,
            mapMoveEvent: mapMoveEvent // Pass mapMoveEvent to mapProps
          }}
          sidebarProps={{
            selectedArea,
            isLoading,
            aiSummary
          }}
        />
      </div>
    </div>
=======
    <Dashboard
      mapProps={{
        setSelectedArea: setSelectedArea,
        setIsLoading: setIsLoading,
        setAiSummary: setAiSummary
      }}
      sidebarProps={{
        selectedArea,
        isLoading,
        aiSummary
      }}
    />
>>>>>>> eea94f8b
  );
}

export default App;<|MERGE_RESOLUTION|>--- conflicted
+++ resolved
@@ -1,39 +1,35 @@
 import React, { useState } from 'react';
 import './App.css';
 import Dashboard from "./components/Dashboard";
-<<<<<<< HEAD
 import TopBar from "./components/TopBar";
-=======
->>>>>>> eea94f8b
 
 function App() {
   const [selectedArea, setSelectedArea] = useState(null);
   const [isLoading, setIsLoading] = useState(false);
   const [aiSummary, setAiSummary] = useState(null);
-  const [mapMoveEvent, setMapMoveEvent] = useState(null); // New state for map move event
+  const [mapMoveEvent, setMapMoveEvent] = useState(null);
 
   // Function to trigger map move
   const triggerMapMove = () => {
-    setMapMoveEvent({}); // Update state to trigger effect in Map
+    setMapMoveEvent({});
   };
 
   return (
-<<<<<<< HEAD
     <div className="app-container">
       <TopBar
         setSelectedArea={setSelectedArea}
         setIsLoading={setIsLoading}
         setAiSummary={setAiSummary}
-        triggerMapMove={triggerMapMove} // Pass triggerMapMove to TopBar
+        triggerMapMove={triggerMapMove}
       />
       <div className="content-container">
         <Dashboard
           mapProps={{
-            selectedArea: selectedArea, // Pass selectedArea to mapProps
-            setSelectedArea: setSelectedArea,
-            setIsLoading: setIsLoading,
-            setAiSummary: setAiSummary,
-            mapMoveEvent: mapMoveEvent // Pass mapMoveEvent to mapProps
+            selectedArea,
+            setSelectedArea,
+            setIsLoading,
+            setAiSummary,
+            mapMoveEvent
           }}
           sidebarProps={{
             selectedArea,
@@ -43,20 +39,6 @@
         />
       </div>
     </div>
-=======
-    <Dashboard
-      mapProps={{
-        setSelectedArea: setSelectedArea,
-        setIsLoading: setIsLoading,
-        setAiSummary: setAiSummary
-      }}
-      sidebarProps={{
-        selectedArea,
-        isLoading,
-        aiSummary
-      }}
-    />
->>>>>>> eea94f8b
   );
 }
 
