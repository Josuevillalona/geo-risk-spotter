import React, { useState, useEffect } from 'react';
import { MapContainer, TileLayer, GeoJSON, useMap } from 'react-leaflet';
import axios from 'axios';
import 'leaflet/dist/leaflet.css';
import DataPopover from './DataPopover'; // Import the new component

<<<<<<< HEAD
const MapContent = ({ selectedArea, setSelectedArea, setIsLoading, setAiSummary, geojsonData, setGeojsonData, mapMoveEvent }) => { // Accept mapMoveEvent prop
  const map = useMap();
  const [clickedZipCode, setClickedZipCode] = useState(null);
  const [clickPosition, setClickPosition] = useState({ x: 0, y: 0 });
=======
const Map = ({ setSelectedArea, setIsLoading, setAiSummary }) => {
  const [geojsonData, setGeojsonData] = useState(null);
  const [popoverData, setPopoverData] = useState(null);
  const [popoverPosition, setPopoverPosition] = useState({ x: 0, y: 0 });
  const [popoverVisible, setPopoverVisible] = useState(false);
  const [popoverPinned, setPopoverPinned] = useState(false);
>>>>>>> eea94f8b

  useEffect(() => {
    fetch('https://geo-risk-spotspot-geojson.s3.us-east-1.amazonaws.com/ny_new_york_zip_codes_health.geojson')
      .then(response => response.json())
      .then(data => {
        setGeojsonData(data);
      })
      .catch(error => console.error('Error loading GeoJSON data:', error));
  }, [setGeojsonData]); // Added setGeojsonData to dependency array

  // Effect to trigger map move when mapMoveEvent changes
  useEffect(() => {
    if (selectedArea && mapMoveEvent) {
      // Calculate the bounding box of the selected area's GeoJSON feature
      const bounds = L.geoJSON(selectedArea).getBounds();
      if (bounds.isValid()) {
        map.flyToBounds(bounds, { padding: [50, 50] }); // Zoom and center with padding
      }
    }
  }, [mapMoveEvent, selectedArea, map]); // Watch mapMoveEvent, selectedArea, and map

  // Function to determine color based on RiskScore (Green-Yellow-Red scale)
  const getRiskScoreColor = (score) => {
    if (score == null || isNaN(score)) return '#cccccc'; // Gray for missing data
    
    return score > 25.0 ? '#a50f15' : // Darkest Red (Highest Risk)
           score > 20.01 ? '#de2d26' : // Red (High Risk - above 75th percentile)
           score > 18.48 ? '#fb6a4a' : // Orange-Red (Moderately High Risk - above median)
           score > 16.34 ? '#fcae91' : // Light Orange (Moderate Risk - above 25th percentile)
           score > 10.0 ? '#fee613' : // Yellow (Moderately Low Risk)
           score > 5.0 ? '#a1d99b' : // Light Green (Low Risk)
                         '#41ab5d'; // Darker Green (Lowest Risk - approaching min)
  };

  const geoJsonStyle = (feature) => {
    return {
      fillColor: getRiskScoreColor(feature.properties.RiskScore),
      weight: 1,
      opacity: 1,
      color: 'white',
      dashArray: '3',
      fillOpacity: 0.7
    };
  };

  const onEachFeature = (feature, layer) => {
<<<<<<< HEAD
    layer.on({
      click: async (e) => {
        // Get click position for popup
        const containerPoint = e.containerPoint;
        const mapContainer = e.target._map.getContainer();
        const mapRect = mapContainer.getBoundingClientRect();
        
        setClickPosition({
          x: containerPoint.x,
          y: containerPoint.y
        });
        
        // Show zip code popup
        setClickedZipCode(feature.properties.zip_code);
        
        // Set selected area and trigger AI analysis
        setSelectedArea(feature);
        setIsLoading(true);
        
        try {
          const response = await axios.post('/api/analyze', {
            zip_code: feature.properties.zip_code,
            RiskScore: feature.properties.RiskScore,
            DIABETES_CrudePrev: feature.properties.DIABETES_CrudePrev,
            OBESITY_CrudePrev: feature.properties.OBESITY_CrudePrev,
            LPA_CrudePrev: feature.properties.LPA_CrudePrev,
            CSMOKING_CrudePrev: feature.properties.CSMOKING_CrudePrev,
            BPHIGH_CrudePrev: feature.properties.BPHIGH_CrudePrev,
            FOODINSECU_CrudePrev: feature.properties.FOODINSECU_CrudePrev,
            ACCESS2_CrudePrev: feature.properties.ACCESS2_CrudePrev,
          });
          setAiSummary(response.data.summary);
        } catch (error) {
          console.error('Error fetching AI analysis:', error);
          setAiSummary('Failed to generate AI analysis');
        } finally {
          setIsLoading(false);
        }
      },
      mouseover: (e) => {
        // Optional: Add hover effect
        const layer = e.target;
        layer.setStyle({
          weight: 2,
          color: '#666',
          dashArray: '',
          fillOpacity: 0.9
        });
        layer.bringToFront();
      },
      mouseout: (e) => {
        // Reset style on mouse out
        const layer = e.target;
        layer.setStyle(geoJsonStyle(feature));
      }
    });

    // Remove any default popup binding to prevent conflicts
    layer.unbindPopup();
  };

  // Handle clicking outside to close zip code popup
  const handleMapClick = (e) => {
    // Close zip code popup when clicking on empty areas
    if (e.originalEvent.target.tagName === 'svg' || e.originalEvent.target.classList.contains('leaflet-zoom-animated')) {
      setClickedZipCode(null);
    }
=======
    layer.bindPopup(() => {
      const props = feature.properties;
      return `
        <div>
          <strong>Zip Code: ${props.zip_code}</strong>
        </div>
      `;
    });
    layer.on({
      mouseover: (event) => {
        // Removed hover logic to prevent raw data display on hover
      },
      mouseout: (event) => {
        // Removed hover logic to prevent raw data display on hover
      },
      click: (event) => {
        console.log("Clicked Feature Properties:", feature.properties); // Keep for debugging for now
        // Find the full feature object in the original geojsonData based on zip_code
        const clickedZipCode = feature.properties.zip_code;
        const fullFeatureData = geojsonData.features.find(
          (item) => item.properties.zip_code === clickedZipCode
        );

        if (popoverPinned && popoverData && popoverData.properties.zip_code === clickedZipCode) {
          // If the same pinned popover is clicked, unpin and hide it
          setPopoverPinned(false);
          setPopoverVisible(false);
          setPopoverData(null); // Clear popover data
        } else if (fullFeatureData) {
          // Otherwise, set/update the popover data and pin it
          setPopoverPinned(true);
          setPopoverData(fullFeatureData);
          setPopoverPosition({ x: event.originalEvent.clientX, y: event.originalEvent.clientY });
          setPopoverVisible(true);

          // Use the properties from the full feature data to set the selected area
          setSelectedArea(fullFeatureData);

          // Call the backend API for analysis
          setIsLoading(true);
          setAiSummary(null); // Clear previous summary
          axios.post('https://geo-risk-spotter.onrender.com/api/analyze', {
            zip_code: fullFeatureData.properties.zip_code,
            RiskScore: fullFeatureData.properties.RiskScore,
            DIABETES_CrudePrev: fullFeatureData.properties.DIABETES_CrudePrev,
            OBESITY_CrudePrev: fullFeatureData.properties.OBESITY_CrudePrev,
            LPA_CrudePrev: fullFeatureData.properties.LPA_CrudePrev,
            CSMOKING_CrudePrev: fullFeatureData.properties.CSMOKING_CrudePrev,
            BPHIGH_CrudePrev: fullFeatureData.properties.BPHIGH_CrudePrev,
            FOODINSECU_CrudePrev: fullFeatureData.properties.FOODINSECU_CrudePrev,
            ACCESS2_CrudePrev: fullFeatureData.properties.ACCESS2_CrudePrev,
            // Include other raw data properties as needed
          })
          .then(response => {
            console.log("Backend API Response:", response.data);
            setAiSummary(response.data.summary);
            setIsLoading(false);
          })
          .catch(error => {
            console.error("Error calling backend API:", error);
            setAiSummary(null); // Clear summary on error
            setIsLoading(false);
          });

        } else {
          console.error("Full feature data not found for zip code:", clickedZipCode);
          setSelectedArea(null); // Clear sidebar if data not found
        }
      },
    });
>>>>>>> eea94f8b
  };

  return (
    <>
      {geojsonData && (
        <GeoJSON
          data={geojsonData}
          style={geoJsonStyle}
          onEachFeature={onEachFeature}
<<<<<<< HEAD
          key={JSON.stringify(geojsonData)} // Force re-render when data changes
        />
      )}

      {/* Zip Code Popup */}
      {clickedZipCode && (
        <div
          style={{
            position: 'absolute',
            left: `${clickPosition.x}px`,
            top: `${clickPosition.y - 60}px`, // Position above click point
            backgroundColor: 'white',
            padding: '8px 12px',
            borderRadius: '6px',
            boxShadow: '0 2px 10px rgba(0,0,0,0.2)',
            zIndex: 1000,
            fontSize: '14px',
            fontWeight: '500',
            color: '#333',
            border: '1px solid #ddd',
            pointerEvents: 'none', // Allow clicks to pass through
            transform: 'translateX(-50%)', // Center horizontally
          }}
        >
          Zip Code: {clickedZipCode}
          {/* Small arrow pointing down */}
          <div
            style={{
              position: 'absolute',
              bottom: '-6px',
              left: '50%',
              transform: 'translateX(-50%)',
              width: '0',
              height: '0',
              borderLeft: '6px solid transparent',
              borderRight: '6px solid transparent',
              borderTop: '6px solid white',
            }}
          />
        </div>
      )}
    </>
  );
};

const Map = ({ selectedArea, setSelectedArea, setIsLoading, setAiSummary }) => {
  const [geojsonData, setGeojsonData] = useState(null);

  return (
    <div style={{ position: 'relative', height: '500px', width: '100%' }}>
      <MapContainer
        center={[40.7128, -74.0060]}
        zoom={10}
        style={{ height: '100%', width: '100%' }}
      >
        <TileLayer
          attribution='&copy; <a href="https://www.openstreetmap.org/copyright">OpenStreetMap</a> contributors'
          url="https://{s}.tile.openstreetmap.org/{z}/{x}/{y}.png"
        />
        <MapContent
          selectedArea={selectedArea}
          setSelectedArea={setSelectedArea}
          setIsLoading={setIsLoading}
          setAiSummary={setAiSummary}
          geojsonData={geojsonData}
          setGeojsonData={setGeojsonData}
        />
      </MapContainer>
    </div>
=======
        />
      )}
      {/* Render the DataPopover */}
      <DataPopover
        data={popoverData}
        position={popoverPosition}
        visible={popoverVisible}
        onClose={() => {
          setPopoverVisible(false);
          setPopoverPinned(false);
        }}
      />
    </MapContainer>
>>>>>>> eea94f8b
  );
};

export default Map;<|MERGE_RESOLUTION|>--- conflicted
+++ resolved
@@ -2,53 +2,32 @@
 import { MapContainer, TileLayer, GeoJSON, useMap } from 'react-leaflet';
 import axios from 'axios';
 import 'leaflet/dist/leaflet.css';
-import DataPopover from './DataPopover'; // Import the new component
 
-<<<<<<< HEAD
-const MapContent = ({ selectedArea, setSelectedArea, setIsLoading, setAiSummary, geojsonData, setGeojsonData, mapMoveEvent }) => { // Accept mapMoveEvent prop
+const MapContent = ({ selectedArea, setSelectedArea, setIsLoading, setAiSummary, geojsonData, setGeojsonData, mapMoveEvent }) => {
   const map = useMap();
   const [clickedZipCode, setClickedZipCode] = useState(null);
   const [clickPosition, setClickPosition] = useState({ x: 0, y: 0 });
-=======
-const Map = ({ setSelectedArea, setIsLoading, setAiSummary }) => {
-  const [geojsonData, setGeojsonData] = useState(null);
-  const [popoverData, setPopoverData] = useState(null);
-  const [popoverPosition, setPopoverPosition] = useState({ x: 0, y: 0 });
-  const [popoverVisible, setPopoverVisible] = useState(false);
-  const [popoverPinned, setPopoverPinned] = useState(false);
->>>>>>> eea94f8b
 
   useEffect(() => {
-    fetch('https://geo-risk-spotspot-geojson.s3.us-east-1.amazonaws.com/ny_new_york_zip_codes_health.geojson')
-      .then(response => response.json())
-      .then(data => {
-        setGeojsonData(data);
-      })
-      .catch(error => console.error('Error loading GeoJSON data:', error));
-  }, [setGeojsonData]); // Added setGeojsonData to dependency array
-
-  // Effect to trigger map move when mapMoveEvent changes
-  useEffect(() => {
     if (selectedArea && mapMoveEvent) {
-      // Calculate the bounding box of the selected area's GeoJSON feature
       const bounds = L.geoJSON(selectedArea).getBounds();
       if (bounds.isValid()) {
-        map.flyToBounds(bounds, { padding: [50, 50] }); // Zoom and center with padding
+        map.flyToBounds(bounds, { padding: [50, 50] });
       }
     }
-  }, [mapMoveEvent, selectedArea, map]); // Watch mapMoveEvent, selectedArea, and map
+  }, [mapMoveEvent, selectedArea, map]);
 
   // Function to determine color based on RiskScore (Green-Yellow-Red scale)
   const getRiskScoreColor = (score) => {
-    if (score == null || isNaN(score)) return '#cccccc'; // Gray for missing data
+    if (score == null || isNaN(score)) return '#cccccc';
     
-    return score > 25.0 ? '#a50f15' : // Darkest Red (Highest Risk)
-           score > 20.01 ? '#de2d26' : // Red (High Risk - above 75th percentile)
-           score > 18.48 ? '#fb6a4a' : // Orange-Red (Moderately High Risk - above median)
-           score > 16.34 ? '#fcae91' : // Light Orange (Moderate Risk - above 25th percentile)
-           score > 10.0 ? '#fee613' : // Yellow (Moderately Low Risk)
-           score > 5.0 ? '#a1d99b' : // Light Green (Low Risk)
-                         '#41ab5d'; // Darker Green (Lowest Risk - approaching min)
+    return score > 25.0 ? '#a50f15' :
+           score > 20.01 ? '#de2d26' :
+           score > 18.48 ? '#fb6a4a' :
+           score > 16.34 ? '#fcae91' :
+           score > 10.0 ? '#fee613' :
+           score > 5.0 ? '#a1d99b' :
+                        '#41ab5d';
   };
 
   const geoJsonStyle = (feature) => {
@@ -63,14 +42,10 @@
   };
 
   const onEachFeature = (feature, layer) => {
-<<<<<<< HEAD
     layer.on({
       click: async (e) => {
         // Get click position for popup
         const containerPoint = e.containerPoint;
-        const mapContainer = e.target._map.getContainer();
-        const mapRect = mapContainer.getBoundingClientRect();
-        
         setClickPosition({
           x: containerPoint.x,
           y: containerPoint.y
@@ -104,7 +79,6 @@
         }
       },
       mouseover: (e) => {
-        // Optional: Add hover effect
         const layer = e.target;
         layer.setStyle({
           weight: 2,
@@ -115,94 +89,10 @@
         layer.bringToFront();
       },
       mouseout: (e) => {
-        // Reset style on mouse out
         const layer = e.target;
         layer.setStyle(geoJsonStyle(feature));
       }
     });
-
-    // Remove any default popup binding to prevent conflicts
-    layer.unbindPopup();
-  };
-
-  // Handle clicking outside to close zip code popup
-  const handleMapClick = (e) => {
-    // Close zip code popup when clicking on empty areas
-    if (e.originalEvent.target.tagName === 'svg' || e.originalEvent.target.classList.contains('leaflet-zoom-animated')) {
-      setClickedZipCode(null);
-    }
-=======
-    layer.bindPopup(() => {
-      const props = feature.properties;
-      return `
-        <div>
-          <strong>Zip Code: ${props.zip_code}</strong>
-        </div>
-      `;
-    });
-    layer.on({
-      mouseover: (event) => {
-        // Removed hover logic to prevent raw data display on hover
-      },
-      mouseout: (event) => {
-        // Removed hover logic to prevent raw data display on hover
-      },
-      click: (event) => {
-        console.log("Clicked Feature Properties:", feature.properties); // Keep for debugging for now
-        // Find the full feature object in the original geojsonData based on zip_code
-        const clickedZipCode = feature.properties.zip_code;
-        const fullFeatureData = geojsonData.features.find(
-          (item) => item.properties.zip_code === clickedZipCode
-        );
-
-        if (popoverPinned && popoverData && popoverData.properties.zip_code === clickedZipCode) {
-          // If the same pinned popover is clicked, unpin and hide it
-          setPopoverPinned(false);
-          setPopoverVisible(false);
-          setPopoverData(null); // Clear popover data
-        } else if (fullFeatureData) {
-          // Otherwise, set/update the popover data and pin it
-          setPopoverPinned(true);
-          setPopoverData(fullFeatureData);
-          setPopoverPosition({ x: event.originalEvent.clientX, y: event.originalEvent.clientY });
-          setPopoverVisible(true);
-
-          // Use the properties from the full feature data to set the selected area
-          setSelectedArea(fullFeatureData);
-
-          // Call the backend API for analysis
-          setIsLoading(true);
-          setAiSummary(null); // Clear previous summary
-          axios.post('https://geo-risk-spotter.onrender.com/api/analyze', {
-            zip_code: fullFeatureData.properties.zip_code,
-            RiskScore: fullFeatureData.properties.RiskScore,
-            DIABETES_CrudePrev: fullFeatureData.properties.DIABETES_CrudePrev,
-            OBESITY_CrudePrev: fullFeatureData.properties.OBESITY_CrudePrev,
-            LPA_CrudePrev: fullFeatureData.properties.LPA_CrudePrev,
-            CSMOKING_CrudePrev: fullFeatureData.properties.CSMOKING_CrudePrev,
-            BPHIGH_CrudePrev: fullFeatureData.properties.BPHIGH_CrudePrev,
-            FOODINSECU_CrudePrev: fullFeatureData.properties.FOODINSECU_CrudePrev,
-            ACCESS2_CrudePrev: fullFeatureData.properties.ACCESS2_CrudePrev,
-            // Include other raw data properties as needed
-          })
-          .then(response => {
-            console.log("Backend API Response:", response.data);
-            setAiSummary(response.data.summary);
-            setIsLoading(false);
-          })
-          .catch(error => {
-            console.error("Error calling backend API:", error);
-            setAiSummary(null); // Clear summary on error
-            setIsLoading(false);
-          });
-
-        } else {
-          console.error("Full feature data not found for zip code:", clickedZipCode);
-          setSelectedArea(null); // Clear sidebar if data not found
-        }
-      },
-    });
->>>>>>> eea94f8b
   };
 
   return (
@@ -212,18 +102,15 @@
           data={geojsonData}
           style={geoJsonStyle}
           onEachFeature={onEachFeature}
-<<<<<<< HEAD
-          key={JSON.stringify(geojsonData)} // Force re-render when data changes
         />
       )}
-
-      {/* Zip Code Popup */}
+      {/* Simple Zip Code Popup */}
       {clickedZipCode && (
         <div
           style={{
             position: 'absolute',
             left: `${clickPosition.x}px`,
-            top: `${clickPosition.y - 60}px`, // Position above click point
+            top: `${clickPosition.y - 60}px`,
             backgroundColor: 'white',
             padding: '8px 12px',
             borderRadius: '6px',
@@ -233,12 +120,11 @@
             fontWeight: '500',
             color: '#333',
             border: '1px solid #ddd',
-            pointerEvents: 'none', // Allow clicks to pass through
-            transform: 'translateX(-50%)', // Center horizontally
+            pointerEvents: 'none',
+            transform: 'translateX(-50%)'
           }}
         >
           Zip Code: {clickedZipCode}
-          {/* Small arrow pointing down */}
           <div
             style={{
               position: 'absolute',
@@ -249,7 +135,7 @@
               height: '0',
               borderLeft: '6px solid transparent',
               borderRight: '6px solid transparent',
-              borderTop: '6px solid white',
+              borderTop: '6px solid white'
             }}
           />
         </div>
@@ -258,8 +144,17 @@
   );
 };
 
-const Map = ({ selectedArea, setSelectedArea, setIsLoading, setAiSummary }) => {
+const Map = ({ selectedArea, setSelectedArea, setIsLoading, setAiSummary, mapMoveEvent }) => {
   const [geojsonData, setGeojsonData] = useState(null);
+
+  useEffect(() => {
+    fetch('https://geo-risk-spotspot-geojson.s3.us-east-1.amazonaws.com/ny_new_york_zip_codes_health.geojson')
+      .then(response => response.json())
+      .then(data => {
+        setGeojsonData(data);
+      })
+      .catch(error => console.error('Error loading GeoJSON data:', error));
+  }, []);
 
   return (
     <div style={{ position: 'relative', height: '500px', width: '100%' }}>
@@ -279,24 +174,10 @@
           setAiSummary={setAiSummary}
           geojsonData={geojsonData}
           setGeojsonData={setGeojsonData}
+          mapMoveEvent={mapMoveEvent}
         />
       </MapContainer>
     </div>
-=======
-        />
-      )}
-      {/* Render the DataPopover */}
-      <DataPopover
-        data={popoverData}
-        position={popoverPosition}
-        visible={popoverVisible}
-        onClose={() => {
-          setPopoverVisible(false);
-          setPopoverPinned(false);
-        }}
-      />
-    </MapContainer>
->>>>>>> eea94f8b
   );
 };
 
